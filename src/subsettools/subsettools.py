--- conflicted
+++ resolved
@@ -164,11 +164,8 @@
         A dictionary of paths with keys ("mask", "mask_vtk", "solid") and values filepaths to the created files.
 
     Raises:  
-<<<<<<< HEAD
         FileNotFoundError: If write_dir is not a valid directory.  
         ValueError: If the area defined by the provided HUCs is not part of the given grid.
-=======
-        AssertionError: If write_dir is not a valid directory.  
 
     Example:
 
@@ -179,7 +176,6 @@
             grid="conus2",
             write_dir="/path/to/your/chosen/directory"
         )
->>>>>>> 41f1ec50
     """
     _validate_huc_list(huc_list)
     _validate_grid(grid)
@@ -283,10 +279,7 @@
         file paths where the subset data were written.
         
     Raises:
-<<<<<<< HEAD
         FileNotFoundError: If write_dir is not a valid directory.
-=======
-        AssertionError: If write_dir is not a valid directory.
 
     Example:
 
@@ -298,7 +291,6 @@
             write_dir="/path/to/your/chosen/directory",
             var_list=("slope_x", "slope_y")
         )
->>>>>>> 41f1ec50
     """
     _validate_grid_bounds(ij_bounds)
     if not isinstance(dataset, str):
@@ -340,10 +332,7 @@
         used by later functions (e.g. edit_runscript_for_subset)
 
     Raises:
-<<<<<<< HEAD
         FileNotFoundError: If write_dir is not a valid directory.
-=======
-        AssertionError: If write_dir is not a valid directory.
 
     Example:
 
@@ -356,7 +345,6 @@
             write_dir="/path/to/your/chosen/directory",
             time_zone="EST"
         )
->>>>>>> 41f1ec50
     """
     _validate_grid_bounds(ij_bounds)
     if not isinstance(dataset, str):
@@ -408,10 +396,7 @@
         file paths where the CLM files were written.
 
     Raises:
-<<<<<<< HEAD
-        FileNotFoundError: If write_dir is not a valid directory.
-=======
-        AssertionError: If write_dir is not a valid directory.        
+        FileNotFoundError: If write_dir is not a valid directory.     
 
     Example:
 
@@ -424,7 +409,6 @@
             dataset="conus1_baseline_mod",
             write_dir="/path/to/your/chosen/directory"
         )
->>>>>>> 41f1ec50
     """
     _validate_grid_bounds(ij_bounds)
     _validate_date(start)
@@ -692,10 +676,7 @@
         Path to the new runscript file that will be created.
 
     Raises:
-<<<<<<< HEAD
         FileNotFoundError: If runscript_path is not an existing file or write_dir is not a valid directory.
-=======
-       AssertionError: If runscript_path is not a valid file path or if forcing_dir is not a valid directory path.
 
     Example:
 
@@ -707,7 +688,6 @@
             runname="my_conus1_run",
             forcing_dir="/path/to/your/forcing/directory"
         )
->>>>>>> 41f1ec50
     """
     _validate_grid_bounds(ij_bounds)
     if not os.path.isfile(runscript_path):
@@ -830,10 +810,7 @@
         Path to the new runscript file that will be created.
 
     Raises:
-<<<<<<< HEAD
         FileNotFoundError: If runscript_path is not a valid file path or write_dir is not a valid directory.
-=======
-        AssertionError: If runscript_path is not a valid file path.
 
     Example:
 
@@ -844,7 +821,6 @@
             runname="my_conus1_run",
             init_press="/filename/of/initial/pressure/pfb/file"
         )
->>>>>>> 41f1ec50
     """
     if not os.path.isfile(runscript_path):
         raise FileNotFoundError("runscript_path must be a valid file path")
@@ -913,10 +889,7 @@
         Path to the edited runscript file that will be created.
 
     Raises:
-<<<<<<< HEAD
         FileNotFoundError: If runscript_path is not a valid file path or write_dir is not a valid directory.
-=======
-        AssertionError: If runscript_path is not a valid file path.
 
     Example:
 
@@ -928,7 +901,6 @@
             runscript_path="/path/to/your/original/runscript",
             dist_clim_forcing=False
         )
->>>>>>> 41f1ec50
     """
     if not isinstance(P, int) or P <= 0:
         raise TypeError("P must be a positive integer.")
