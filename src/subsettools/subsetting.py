--- conflicted
+++ resolved
@@ -381,7 +381,6 @@
         with lock:
             outputs[variable] = write_paths
         print(f"Finished writing {variable} to folder")
-
 
 def _read_hf_hydrodata_block(hf_filter_options, start_block_date, end_date, block_hours_per_read):
     """
@@ -535,7 +534,6 @@
         "grid": grid,
         "file_type": "pfb",
         "grid_bounds": ij_bounds,
-<<<<<<< HEAD
         "mask": "false",
         "temporal_resolution": "hourly",
         "dataset_version": dataset_version
@@ -598,50 +596,6 @@
     write_path = os.path.join(write_dir, _adjust_filename_hours(base_filename, day))
     write_paths.append(write_path)
     write_pfb(write_path, data_np, dist=False)
-=======
-        "dataset_version": dataset_version,
-        "start_time": date,
-        "end_time": date + delta,
-    }
-    path = hf_hydrodata.get_paths(options)[0]
-    
-    while date < end_date and not exit_event.is_set():
-        start_time = date
-        end_time = date + delta
-        # we need to distinguish between UTC and non-UTC as the datacatalog
-        # returns the wrong answer for requests that start reading from the
-        # middle of a file and span multiple files
-        try:
-            if time_zone == "UTC":
-                options["start_time"] = start_time
-                options["end_time"] = end_time
-                subset_data = get_hf_gridded_data(options)
-            else:
-                next_day_midnight = datetime(
-                    end_time.year, end_time.month, end_time.day
-                )
-                options["start_time"] = start_time
-                options["end_time"] = next_day_midnight
-                data_day1 = get_hf_gridded_data(options)
-                options["start_time"] = next_day_midnight
-                options["end_time"] = end_time
-                data_day2 = get_hf_gridded_data(options)
-                subset_data = np.concatenate((data_day1, data_day2), axis=0)
-        except Exception:
-            exit_event.set()
-            raise
-        write_path = os.path.join(
-            write_dir, _adjust_filename_hours(os.path.basename(path), day)
-        )
-        write_paths.append(write_path)
-        write_pfb(write_path, subset_data[:, :, :], dist=False)
-        date = date + delta
-        day = day + 1
-    if not exit_event.is_set():
-        with lock:
-            outputs[variable] = write_paths
-        print(f"Finished writing {variable} to folder")
->>>>>>> 04df36c9
 
 
 def _adjust_filename_hours(filename, day):
