# SubsetTools

## Introduction

The [SubsetTools](https://hydroframe.org/subsettools) package is developed and maintained by the [HydroFrame](https://hydroframe.org) project. It is designed to subset model inputs and outputs from the national ParFlow modeling framework. We provide tools to subset all required hydrogeologic and climate forcing datasets for a ParFlow simulation as well as obtaining pre-configured run scripts for your desired domain based on the most common use cases.  

<<<<<<< HEAD
Example workflows are provided for working with both the first and ([PFCONUS1](https://hydroframe.org/parflow-conus1)) and second ([PFCONUS2](https://hydroframe.org/parflow-conus2)) generation of the national model. Refer to the HydroFrame website for more information on these domains. 
=======
Checkout our Getting Started guide for installation instructions, information on creating a Hydrogen account, setting up a ParFlow run from templates and more! The Tutorials section contains short examples, while the Example notebooks sections contains longer workflows that setup a ParFlow run at the end. The API reference contains the full list of available functions.

## Hydrodata overview

>>> TODO: put information on Hydrodata and link to the docs: [Hydrodata documentation](https://maurice.princeton.edu/hydroframe/docs/index.html#). 

## CONUS1 domain overview

CONUS1 is a box domain over the contiguous United States. It does not cover areas near the coasts. This model has 4 soil layers (top 2 meters) and 1 geologic layer that is 100 m thick. The cell size is 1 kilometer. 

Please refer to our [grid documentation](https://maurice.princeton.edu/hydroframe/docs/gridded_data.html#dataset-type-parameters) for more details about the CONUS datasets contained on Hydrodata.

Please refer to and cite the following DOIs if you want more details or to release work with the datasets used in the example notebooks:
1. [10.5194/gmd-14-7223-2021](https://gmd.copernicus.org/articles/14/7223/2021/)
2. [10.1016/j.advwatres.2015.04.008](https://www.sciencedirect.com/science/article/pii/S0309170815000822)
3. [10.1002/2014WR016774](https://agupubs.onlinelibrary.wiley.com/doi/full/10.1002/2014WR016774)
4. [10.1002/2015GL066916](https://agupubs.onlinelibrary.wiley.com/doi/full/10.1002/2015GL066916)

## CONUS2 domain overview

>>> TODO: put information on CONUS2 with references
>>>>>>> a3750a07

Subset tools has been configured to work with the [HydroData](https://hydroframe.org/hydrodata) data catalog which houses national ParFlow inputs and simulation results as well as a broad array of other hydrologic variables.  Refer to the [HydroData documentation](https://hf-hydrodata.readthedocs.io/en/latest/index.html) for information on how to access additional datasets. 

Subset tools will provide you with ParFlow scripts that can run locally, but it should be noted that depending on the size of your domain you may want to deploy your runs on HPC resources. ParFlow is designed to run efficiently in parallel and all simulations can easily be distributed across multiple processors.

Checkout our Getting Started guide for installation instructions, information on creating a Hydrogen account, setting up a ParFlow run from templates and more! The Tutorials section contains short examples, while the Example notebooks sections contains longer workflows that setup a ParFlow run at the end. The API reference contains the full list of available functions.

## Citing SubsetTools

If you use our tools please cite this package in your work. In addition please make sure to cite all of the datasets that you subset. Examples for obtaining the DOIs for any dataset you use are provided in the examples. 

<<<<<<< HEAD

## Contributing

Interested in contributing? Check out the contributing guidelines on the [SubsetTools GitHub repo](https://github.com/hydroframe/subsettools). Please note that this project is released with a Code of Conduct. By contributing to this project, you agree to abide by its terms.

## License

=======
>>>>>>> a3750a07
`subsettools` is part of the [HydroFrame project](https://hydroframe.org/). It is licensed under the terms of the MIT license.


```{toctree}
:maxdepth: 2
:hidden:

getting_started.md
examples/index.md
example_notebooks/example_notebooks.md
API_Reference.rst
changelog.md
contributing.md
conduct.md
```<|MERGE_RESOLUTION|>--- conflicted
+++ resolved
@@ -4,31 +4,7 @@
 
 The [SubsetTools](https://hydroframe.org/subsettools) package is developed and maintained by the [HydroFrame](https://hydroframe.org) project. It is designed to subset model inputs and outputs from the national ParFlow modeling framework. We provide tools to subset all required hydrogeologic and climate forcing datasets for a ParFlow simulation as well as obtaining pre-configured run scripts for your desired domain based on the most common use cases.  
 
-<<<<<<< HEAD
 Example workflows are provided for working with both the first and ([PFCONUS1](https://hydroframe.org/parflow-conus1)) and second ([PFCONUS2](https://hydroframe.org/parflow-conus2)) generation of the national model. Refer to the HydroFrame website for more information on these domains. 
-=======
-Checkout our Getting Started guide for installation instructions, information on creating a Hydrogen account, setting up a ParFlow run from templates and more! The Tutorials section contains short examples, while the Example notebooks sections contains longer workflows that setup a ParFlow run at the end. The API reference contains the full list of available functions.
-
-## Hydrodata overview
-
->>> TODO: put information on Hydrodata and link to the docs: [Hydrodata documentation](https://maurice.princeton.edu/hydroframe/docs/index.html#). 
-
-## CONUS1 domain overview
-
-CONUS1 is a box domain over the contiguous United States. It does not cover areas near the coasts. This model has 4 soil layers (top 2 meters) and 1 geologic layer that is 100 m thick. The cell size is 1 kilometer. 
-
-Please refer to our [grid documentation](https://maurice.princeton.edu/hydroframe/docs/gridded_data.html#dataset-type-parameters) for more details about the CONUS datasets contained on Hydrodata.
-
-Please refer to and cite the following DOIs if you want more details or to release work with the datasets used in the example notebooks:
-1. [10.5194/gmd-14-7223-2021](https://gmd.copernicus.org/articles/14/7223/2021/)
-2. [10.1016/j.advwatres.2015.04.008](https://www.sciencedirect.com/science/article/pii/S0309170815000822)
-3. [10.1002/2014WR016774](https://agupubs.onlinelibrary.wiley.com/doi/full/10.1002/2014WR016774)
-4. [10.1002/2015GL066916](https://agupubs.onlinelibrary.wiley.com/doi/full/10.1002/2015GL066916)
-
-## CONUS2 domain overview
-
->>> TODO: put information on CONUS2 with references
->>>>>>> a3750a07
 
 Subset tools has been configured to work with the [HydroData](https://hydroframe.org/hydrodata) data catalog which houses national ParFlow inputs and simulation results as well as a broad array of other hydrologic variables.  Refer to the [HydroData documentation](https://hf-hydrodata.readthedocs.io/en/latest/index.html) for information on how to access additional datasets. 
 
@@ -40,16 +16,11 @@
 
 If you use our tools please cite this package in your work. In addition please make sure to cite all of the datasets that you subset. Examples for obtaining the DOIs for any dataset you use are provided in the examples. 
 
-<<<<<<< HEAD
-
 ## Contributing
 
 Interested in contributing? Check out the contributing guidelines on the [SubsetTools GitHub repo](https://github.com/hydroframe/subsettools). Please note that this project is released with a Code of Conduct. By contributing to this project, you agree to abide by its terms.
 
 ## License
-
-=======
->>>>>>> a3750a07
 `subsettools` is part of the [HydroFrame project](https://hydroframe.org/). It is licensed under the terms of the MIT license.
 
 
