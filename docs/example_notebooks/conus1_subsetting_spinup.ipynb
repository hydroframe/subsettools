--- conflicted
+++ resolved
@@ -7,13 +7,10 @@
    "source": [
     "# **Subset CONUS and do a ParFlow Spinup**\n",
     "\n",
-<<<<<<< HEAD
-=======
     "To launch this notebook interactively in a Jupyter notebook-like browser interface, please click the \"Launch Binder\" button below. Note that Binder may take several minutes to launch.\n",
     "\n",
     "[![Binder](https://mybinder.org/badge_logo.svg)](https://mybinder.org/v2/gh/hydroframe/subsettools/HEAD?labpath=docs%2Fexample_notebooks%2Fconus1_subsetting_spinup.ipynb)\n",
     "\n",
->>>>>>> a3750a07
     "This notebook will subset a HUC8 from the CONUS1 domain as in the conus1_subsetting.ipynb example. However, it does not subset climate forcing data as it is an example of model initialization or spin up. So, it only runs with ParFlow. The template runscript used is conus1_pf_spinup_solid.yaml which has the necessary timing keys to run with a growth timestep and a longterm recharge mask (PmE) as opposed to a constant time step and time varying climate forcing data. The example notebook is not set to run for the entire period it would normally take to spin-up a model, you are encouraged to do your own evaluation to determine if your model is at steady state. \n",
     "\n",
     "### This notebook has two principal sections: \n",
@@ -43,14 +40,8 @@
     "from parflow import Run\n",
     "from parflow.tools.fs import mkdir\n",
     "from parflow.tools.settings import set_working_directory\n",
-<<<<<<< HEAD
     "import subsettools as st\n",
     "import hf_hydrodata as hf"
-=======
-    "from subsettools.subsettools import *\n",
-    "from subsettools.datasets import get_template_runscript\n",
-    "from hf_hydrodata import gridded"
->>>>>>> a3750a07
    ]
   },
   {
@@ -94,11 +85,7 @@
   },
   {
    "cell_type": "code",
-<<<<<<< HEAD
    "execution_count": 5,
-=======
-   "execution_count": 3,
->>>>>>> a3750a07
    "id": "dfbdea78",
    "metadata": {
     "tags": []
@@ -134,11 +121,7 @@
     "# os.environ[\"PARFLOW_DIR\"] = \"/path/to/your/parflow/installation\"\n",
     "\n",
     "# load your preferred template runscript\n",
-<<<<<<< HEAD
     "reference_run = st.get_template_runscript(grid, \"spinup\", \"solid\", pf_out_dir)"
-=======
-    "reference_run = get_template_runscript(grid, \"spinup\", \"solid\", pf_out_dir)"
->>>>>>> a3750a07
    ]
   },
   {
@@ -151,11 +134,7 @@
   },
   {
    "cell_type": "code",
-<<<<<<< HEAD
    "execution_count": 8,
-=======
-   "execution_count": 5,
->>>>>>> a3750a07
    "id": "9d50bbca",
    "metadata": {
     "tags": []
@@ -194,11 +173,7 @@
   },
   {
    "cell_type": "code",
-<<<<<<< HEAD
    "execution_count": 10,
-=======
-   "execution_count": 6,
->>>>>>> a3750a07
    "id": "9c3aec38",
    "metadata": {},
    "outputs": [
@@ -213,11 +188,7 @@
     }
    ],
    "source": [
-<<<<<<< HEAD
     "mask_solid_paths = st.create_mask_solid(huc_list=huc_list, grid=grid, write_dir=static_write_dir)"
-=======
-    "file_paths = create_mask_solid(huc_list=huc_list, grid=grid, write_dir=static_write_dir)"
->>>>>>> a3750a07
    ]
   },
   {
@@ -234,11 +205,7 @@
   },
   {
    "cell_type": "code",
-<<<<<<< HEAD
    "execution_count": 12,
-=======
-   "execution_count": 7,
->>>>>>> a3750a07
    "id": "ec16ed87",
    "metadata": {},
    "outputs": [
@@ -257,20 +224,12 @@
     }
    ],
    "source": [
-<<<<<<< HEAD
     "static_paths = st.subset_static(ij_bounds, dataset=var_ds, write_dir=static_write_dir)"
-=======
-    "file_paths = subset_static(ij_bounds, dataset=var_ds, write_dir=static_write_dir)"
->>>>>>> a3750a07
-   ]
-  },
-  {
-   "cell_type": "code",
-<<<<<<< HEAD
+   ]
+  },
+  {
+   "cell_type": "code",
    "execution_count": 14,
-=======
-   "execution_count": 8,
->>>>>>> a3750a07
    "id": "33d3e618",
    "metadata": {},
    "outputs": [
@@ -278,22 +237,13 @@
      "name": "stdout",
      "output_type": "stream",
      "text": [
-<<<<<<< HEAD
       "UTC Date: 2005-10-01 00:00:00\n",
       "Wrote /home/ga6/subsettools_tutorial/inputs/spinup_test_conus1_2006WY_spinup/static/conus1_baseline_mod_2005.10.01:00.00.00_UTC0_press.pfb in specified directory.\n"
-=======
-      "UTC Date: 2005-09-30 23:00:00\n",
-      "Wrote /home/ga6/subsettools_tutorial/inputs/spinup_test_conus1_2006WY_spinup/static/conus1_baseline_mod_2005.09.30:23.00.00_UTC0_press.pfb in specified directory.\n"
->>>>>>> a3750a07
-     ]
-    }
-   ],
-   "source": [
-<<<<<<< HEAD
+     ]
+    }
+   ],
+   "source": [
     "press_init_filepath = st.subset_press_init(\n",
-=======
-    "press_init_filepath = subset_press_init(\n",
->>>>>>> a3750a07
     "    ij_bounds, dataset=run_ds, date=start, write_dir=static_write_dir, time_zone=\"UTC\"\n",
     ")"
    ]
@@ -309,11 +259,7 @@
   },
   {
    "cell_type": "code",
-<<<<<<< HEAD
    "execution_count": 15,
-=======
-   "execution_count": 9,
->>>>>>> a3750a07
    "id": "ea1f0e8e",
    "metadata": {},
    "outputs": [
@@ -346,11 +292,7 @@
   },
   {
    "cell_type": "code",
-<<<<<<< HEAD
    "execution_count": 16,
-=======
-   "execution_count": 10,
->>>>>>> a3750a07
    "id": "71ae6dd2",
    "metadata": {},
    "outputs": [],
@@ -369,11 +311,7 @@
   },
   {
    "cell_type": "code",
-<<<<<<< HEAD
    "execution_count": 17,
-=======
-   "execution_count": 12,
->>>>>>> a3750a07
    "id": "e0288e27",
    "metadata": {},
    "outputs": [
@@ -388,11 +326,7 @@
    ],
    "source": [
     "init_press = os.path.basename(press_init_filepath)\n",
-<<<<<<< HEAD
     "runscript_path = st.change_filename_values(\n",
-=======
-    "runscript_path = change_filename_values(\n",
->>>>>>> a3750a07
     "    runscript_path=runscript_path,\n",
     "    init_press=init_press,\n",
     ")"
@@ -408,11 +342,7 @@
   },
   {
    "cell_type": "code",
-<<<<<<< HEAD
    "execution_count": 18,
-=======
-   "execution_count": 13,
->>>>>>> a3750a07
    "id": "24c155b6",
    "metadata": {},
    "outputs": [
@@ -451,11 +381,7 @@
   },
   {
    "cell_type": "code",
-<<<<<<< HEAD
    "execution_count": 19,
-=======
-   "execution_count": 14,
->>>>>>> a3750a07
    "id": "abbc70fa",
    "metadata": {
     "tags": []
