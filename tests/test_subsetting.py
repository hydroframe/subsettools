import os
from parflow.tools.io import read_pfb
import numpy as np
import subsettools as st
import hf_hydrodata as hf
import pytest


#  resolution: static or hourly
#  if it hourly
#      hourly press -> 4D -> 3D (t, p_x, p_y, p_z) and t = 0
#      forcing data -> 3D (t, f_x, f_y)
#  if static, 2-d or 3-d, can pretend always 3-d
#
#  have options dict
#  imin, jmin, imax, jmax = options['grid_bounds']
#  ni, nj = imax - imin, jmax - jmin
#  if resolution == 'hourly':
#      nt = end_time - start_time if end_time is not None else 1
#  if variable == 'pressure_head':
#      shape = (nt, 5, nj, ni)    
#  else:
#      shape = (nt, nj, ni)
#  if resolution == 'static':
#      shape = (5, nj, ni)

_SECONDS_PER_HOUR = 3600
_DUMMY_NZ = 5

@pytest.fixture
def mock_hf(monkeypatch):

    def mock_get_data(options):
        grid_bounds = options.get("grid_bounds")
        resolution = options.get("temporal_resolution")
        variable = options.get("variable")
        start_time = options.get("start_time")
        end_time = options.get("end_time")
        imin, jmin, imax, jmax = grid_bounds
        ni, nj = imax - imin, jmax - jmin
        if resolution == "hourly":
            if end_time is not None:
                nt = int((end_time - start_time).total_seconds() / _SECONDS_PER_HOUR)
            else:
                nt = 1
            if variable == "pressure_head":
                shape = (nt, _DUMMY_NZ, nj, ni)
            else:
                shape = (nt, nj, ni)
        elif resolution == "static":
            shape = (_DUMMY_NZ, nj, ni)            
        return np.ones(shape)
    
    monkeypatch.setattr(hf, "get_gridded_data", mock_get_data)

@pytest.fixture
def mock_get_paths(monkeypatch):

    def mock_hf_get_paths(options):
        dataset = options.get("dataset")
        variable = options.get("variable")
        file_path = [f"/folder/{dataset}.{variable}.000001_to_000024.pfb"]
        return file_path

    monkeypatch.setattr(hf, "get_paths", mock_hf_get_paths)


def test_subset_static(tmp_path, mock_hf):
    test_dir = tmp_path / "test_static"
    test_dir.mkdir()
    paths = st.subset_static(
        ij_bounds=(0, 0, 10, 20),
        dataset="my_dataset",
        var_list=("var1", "var2"),
        write_dir=test_dir,
    )
    assert os.path.isfile(paths["var1"])
    data1 = read_pfb(paths["var1"])
    assert np.array_equal(data1, np.ones((_DUMMY_NZ, 20, 10)))
    assert os.path.isfile(paths["var2"])
    data2 = read_pfb(paths["var2"])
<<<<<<< HEAD
    assert np.array_equal(data2, np.ones((_DUMMY_NZ, 10, 20)))

def test_subset_press_init_function(tmp_path, mock_hf):
    test_dir = tmp_path / "test_press_init"
    test_dir.mkdir()
    file_path = st.subset_press_init(
        ij_bounds=(0,0,10,20),
        dataset="my_dataset",
        date="2010-10-02",
        write_dir=test_dir
    )
    assert os.path.isfile(file_path)
    data = read_pfb(file_path)
    assert np.array_equal(data, np.ones((_DUMMY_NZ, 10, 20)))

def test_subset_forcing(tmp_path, mock_hf, mock_get_paths):
    test_dir = tmp_path / "test_forcing"
    test_dir.mkdir()
    paths = st.subset_forcing(
        ij_bounds=(0,0,10,20),
        grid="conus1",
        start="2005-10-02", 
        end="2005-10-04", 
        dataset="noaa",
        forcing_vars=("var1", "var2"),
        write_dir=test_dir,
    )
    assert os.path.isfile(paths["var1"][0])
    assert np.array_equal(read_pfb(paths["var1"][0]), np.ones((24, 10, 20)))
    assert np.array_equal(read_pfb(paths["var1"][1]), np.ones((24, 10, 20)))
    assert np.array_equal(read_pfb(paths["var2"][0]), np.ones((24, 10, 20)))
    assert np.array_equal(read_pfb(paths["var2"][1]), np.ones((24, 10, 20)))
    

=======
    assert np.array_equal(data2, np.ones((_DUMMY_NZ, 20, 10)))
>>>>>>> 546c51e3
    

def test_forcing_timezones(tmp_path):
    "Check if we get the correct forcing (temperature) in EST time."
    utc = tmp_path / "UTC_out"
    utc.mkdir()
    est = tmp_path / "EST_out"
    est.mkdir()
    ij_bounds = (375, 239, 487, 329)
    grid = "conus1"
    start = "2005-10-03"
    dataset = "NLDAS2"
    st.subset_forcing(
        ij_bounds=ij_bounds,
        grid=grid,
        start=start,
        end="2005-10-05",
        dataset=dataset,
        write_dir=utc,
        time_zone="UTC",
    )
    st.subset_forcing(
        ij_bounds=ij_bounds,
        grid=grid,
        start=start,
        end="2005-10-04",
        dataset=dataset,
        write_dir=est,
        time_zone="EST",
    )
    utc_temp1 = read_pfb(os.path.join(utc, "NLDAS.Temp.000001_to_000024.pfb"))
    utc_temp2 = read_pfb(os.path.join(utc, "NLDAS.Temp.000025_to_000048.pfb"))
    est_temp_correct = np.concatenate(
        (utc_temp1[5:, :, :], utc_temp2[:5, :, :]), axis=0
    )
    est_temp = read_pfb(os.path.join(est, "NLDAS.Temp.000001_to_000024.pfb"))
    assert np.array_equal(est_temp_correct, est_temp)


def test_subset_press_init(tmp_path):
    """Check that the call succeeds when it fetches data for the beginning of WY 2003.

    subset_press_init was initially designed to fetch data one hour before midnight on
    the date given. So in this case, it would look at 11pm on 2002-09-30, which does
    not exist.
    """
    test_dir = tmp_path / "test"
    test_dir.mkdir()
    filename = st.subset_press_init(
        ij_bounds=(375, 239, 487, 329),
        dataset="conus1_baseline_mod",
        date="2002-10-01",
        write_dir=test_dir,
    )
    assert filename == os.path.join(
        test_dir, "conus1_baseline_mod_2002.10.01:00.00.00_UTC0_press.pfb"
    )<|MERGE_RESOLUTION|>--- conflicted
+++ resolved
@@ -79,8 +79,7 @@
     assert np.array_equal(data1, np.ones((_DUMMY_NZ, 20, 10)))
     assert os.path.isfile(paths["var2"])
     data2 = read_pfb(paths["var2"])
-<<<<<<< HEAD
-    assert np.array_equal(data2, np.ones((_DUMMY_NZ, 10, 20)))
+    assert np.array_equal(data2, np.ones((_DUMMY_NZ, 20, 10)))
 
 def test_subset_press_init_function(tmp_path, mock_hf):
     test_dir = tmp_path / "test_press_init"
@@ -114,9 +113,6 @@
     assert np.array_equal(read_pfb(paths["var2"][1]), np.ones((24, 10, 20)))
     
 
-=======
-    assert np.array_equal(data2, np.ones((_DUMMY_NZ, 20, 10)))
->>>>>>> 546c51e3
     
 
 def test_forcing_timezones(tmp_path):
